--- conflicted
+++ resolved
@@ -332,15 +332,9 @@
                 f"Can't set {self.height=} for IntelRealSenseCamera({self.camera_index}). Actual value is {actual_height}."
             )
 
-<<<<<<< HEAD
-        self.fps = actual_fps
-        self.width = actual_width
-        self.height = actual_height
-=======
         self.fps = round(actual_fps)
         self.width = round(actual_width)
         self.height = round(actual_height)
->>>>>>> 26f97cfd
 
         self.is_connected = True
 
