# Copyright 2024 The HuggingFace Inc. team. All rights reserved.
#
# Licensed under the Apache License, Version 2.0 (the "License");
# you may not use this file except in compliance with the License.
# You may obtain a copy of the License at
#
#     http://www.apache.org/licenses/LICENSE-2.0
#
# Unless required by applicable law or agreed to in writing, software
# distributed under the License is distributed on an "AS IS" BASIS,
# WITHOUT WARRANTIES OR CONDITIONS OF ANY KIND, either express or implied.
# See the License for the specific language governing permissions and
# limitations under the License.

import abc
from dataclasses import dataclass, field
from typing import Any, Dict, Optional, Tuple

import draccus

<<<<<<< HEAD
from lerobot.common.constants import ACTION, OBS_ENV, OBS_IMAGE, OBS_IMAGES, OBS_ROBOT
from lerobot.common.robot_devices.robots.configs import RobotConfig
=======
from lerobot.common.constants import ACTION, OBS_ENV_STATE, OBS_IMAGE, OBS_IMAGES, OBS_STATE
>>>>>>> b8eecba6
from lerobot.configs.types import FeatureType, PolicyFeature


@dataclass
class EnvConfig(draccus.ChoiceRegistry, abc.ABC):
    task: str | None = None
    fps: int = 30
    features: dict[str, PolicyFeature] = field(default_factory=dict)
    features_map: dict[str, str] = field(default_factory=dict)

    @property
    def type(self) -> str:
        return self.get_choice_name(self.__class__)

    @property
    @abc.abstractmethod
    def gym_kwargs(self) -> dict:
        raise NotImplementedError()


@EnvConfig.register_subclass("aloha")
@dataclass
class AlohaEnv(EnvConfig):
    task: str = "AlohaInsertion-v0"
    fps: int = 50
    episode_length: int = 400
    obs_type: str = "pixels_agent_pos"
    render_mode: str = "rgb_array"
    features: dict[str, PolicyFeature] = field(
        default_factory=lambda: {
            "action": PolicyFeature(type=FeatureType.ACTION, shape=(14,)),
        }
    )
    features_map: dict[str, str] = field(
        default_factory=lambda: {
            "action": ACTION,
            "agent_pos": OBS_STATE,
            "top": f"{OBS_IMAGE}.top",
            "pixels/top": f"{OBS_IMAGES}.top",
        }
    )

    def __post_init__(self):
        if self.obs_type == "pixels":
            self.features["top"] = PolicyFeature(type=FeatureType.VISUAL, shape=(480, 640, 3))
        elif self.obs_type == "pixels_agent_pos":
            self.features["agent_pos"] = PolicyFeature(type=FeatureType.STATE, shape=(14,))
            self.features["pixels/top"] = PolicyFeature(type=FeatureType.VISUAL, shape=(480, 640, 3))

    @property
    def gym_kwargs(self) -> dict:
        return {
            "obs_type": self.obs_type,
            "render_mode": self.render_mode,
            "max_episode_steps": self.episode_length,
        }


@EnvConfig.register_subclass("pusht")
@dataclass
class PushtEnv(EnvConfig):
    task: str = "PushT-v0"
    fps: int = 10
    episode_length: int = 300
    obs_type: str = "pixels_agent_pos"
    render_mode: str = "rgb_array"
    visualization_width: int = 384
    visualization_height: int = 384
    features: dict[str, PolicyFeature] = field(
        default_factory=lambda: {
            "action": PolicyFeature(type=FeatureType.ACTION, shape=(2,)),
            "agent_pos": PolicyFeature(type=FeatureType.STATE, shape=(2,)),
        }
    )
    features_map: dict[str, str] = field(
        default_factory=lambda: {
            "action": ACTION,
            "agent_pos": OBS_STATE,
            "environment_state": OBS_ENV_STATE,
            "pixels": OBS_IMAGE,
        }
    )

    def __post_init__(self):
        if self.obs_type == "pixels_agent_pos":
            self.features["pixels"] = PolicyFeature(type=FeatureType.VISUAL, shape=(384, 384, 3))
        elif self.obs_type == "environment_state_agent_pos":
            self.features["environment_state"] = PolicyFeature(type=FeatureType.ENV, shape=(16,))

    @property
    def gym_kwargs(self) -> dict:
        return {
            "obs_type": self.obs_type,
            "render_mode": self.render_mode,
            "visualization_width": self.visualization_width,
            "visualization_height": self.visualization_height,
            "max_episode_steps": self.episode_length,
        }


@EnvConfig.register_subclass("xarm")
@dataclass
class XarmEnv(EnvConfig):
    task: str = "XarmLift-v0"
    fps: int = 15
    episode_length: int = 200
    obs_type: str = "pixels_agent_pos"
    render_mode: str = "rgb_array"
    visualization_width: int = 384
    visualization_height: int = 384
    features: dict[str, PolicyFeature] = field(
        default_factory=lambda: {
            "action": PolicyFeature(type=FeatureType.ACTION, shape=(4,)),
            "pixels": PolicyFeature(type=FeatureType.VISUAL, shape=(84, 84, 3)),
        }
    )
    features_map: dict[str, str] = field(
        default_factory=lambda: {
            "action": ACTION,
            "agent_pos": OBS_STATE,
            "pixels": OBS_IMAGE,
        }
    )

    def __post_init__(self):
        if self.obs_type == "pixels_agent_pos":
            self.features["agent_pos"] = PolicyFeature(type=FeatureType.STATE, shape=(4,))

    @property
    def gym_kwargs(self) -> dict:
        return {
            "obs_type": self.obs_type,
            "render_mode": self.render_mode,
            "visualization_width": self.visualization_width,
            "visualization_height": self.visualization_height,
            "max_episode_steps": self.episode_length,
        }


@dataclass
class VideoRecordConfig:
    """Configuration for video recording in ManiSkill environments."""

    enabled: bool = False
    record_dir: str = "videos"
    trajectory_name: str = "trajectory"


@dataclass
class WrapperConfig:
    """Configuration for environment wrappers."""

    joint_masking_action_space: list[bool] | None = None


@dataclass
class EEActionSpaceConfig:
    """Configuration parameters for end-effector action space."""

    x_step_size: float
    y_step_size: float
    z_step_size: float
    bounds: Dict[str, Any]  # Contains 'min' and 'max' keys with position bounds
    control_mode: str = "gamepad"


@dataclass
class EnvWrapperConfig:
    """Configuration for environment wrappers."""

    ee_action_space_params: EEActionSpaceConfig = field(default_factory=EEActionSpaceConfig)
    display_cameras: bool = False
    add_joint_velocity_to_observation: bool = False
    add_current_to_observation: bool = False
    add_ee_pose_to_observation: bool = False
    crop_params_dict: Optional[Dict[str, Tuple[int, int, int, int]]] = None
    resize_size: Optional[Tuple[int, int]] = None
    control_time_s: float = 20.0
    fixed_reset_joint_positions: Optional[Any] = None
    reset_time_s: float = 5.0
    use_gripper: bool = False
    gripper_quantization_threshold: float | None = 0.8
    gripper_penalty: float = 0.0
    gripper_penalty_in_reward: bool = False


@EnvConfig.register_subclass(name="gym_manipulator")
@dataclass
class HILSerlRobotEnvConfig(EnvConfig):
    """Configuration for the HILSerlRobotEnv environment."""

    robot: Optional[RobotConfig] = None
    wrapper: Optional[EnvWrapperConfig] = None
    fps: int = 10
    name: str = "real_robot"
    mode: str = None  # Either "record", "replay", None
    repo_id: Optional[str] = None
    dataset_root: Optional[str] = None
    task: str = ""
    num_episodes: int = 10  # only for record mode
    episode: int = 0
    device: str = "cuda"
    push_to_hub: bool = True
    pretrained_policy_name_or_path: Optional[str] = None
    reward_classifier_pretrained_path: Optional[str] = None

    def gym_kwargs(self) -> dict:
        return {}


@EnvConfig.register_subclass("maniskill_push")
@dataclass
class ManiskillEnvConfig(EnvConfig):
    """Configuration for the ManiSkill environment."""

    name: str = "maniskill/pushcube"
    task: str = "PushCube-v1"
    image_size: int = 64
    control_mode: str = "pd_ee_delta_pose"
    state_dim: int = 25
    action_dim: int = 7
    fps: int = 200
    episode_length: int = 50
    obs_type: str = "rgb"
    render_mode: str = "rgb_array"
    render_size: int = 64
    device: str = "cuda"
    robot: str = "so100"  # This is a hack to make the robot config work
    video_record: VideoRecordConfig = field(default_factory=VideoRecordConfig)
    wrapper: WrapperConfig = field(default_factory=WrapperConfig)
    mock_gripper: bool = False
    features: dict[str, PolicyFeature] = field(
        default_factory=lambda: {
            "action": PolicyFeature(type=FeatureType.ACTION, shape=(7,)),
            "observation.image": PolicyFeature(type=FeatureType.VISUAL, shape=(3, 64, 64)),
            "observation.state": PolicyFeature(type=FeatureType.STATE, shape=(25,)),
        }
    )
    features_map: dict[str, str] = field(
        default_factory=lambda: {
            "action": ACTION,
            "observation.image": OBS_IMAGE,
            "observation.state": OBS_ROBOT,
        }
    )
    reward_classifier_pretrained_path: Optional[str] = None

    @property
    def gym_kwargs(self) -> dict:
        return {
            "obs_type": self.obs_type,
            "render_mode": self.render_mode,
            "max_episode_steps": self.episode_length,
            "control_mode": self.control_mode,
            "sensor_configs": {"width": self.image_size, "height": self.image_size},
            "num_envs": 1,
        }<|MERGE_RESOLUTION|>--- conflicted
+++ resolved
@@ -15,15 +15,12 @@
 import abc
 from dataclasses import dataclass, field
 from typing import Any, Dict, Optional, Tuple
+from typing import Any, Dict, Optional, Tuple
 
 import draccus
 
-<<<<<<< HEAD
 from lerobot.common.constants import ACTION, OBS_ENV, OBS_IMAGE, OBS_IMAGES, OBS_ROBOT
-from lerobot.common.robot_devices.robots.configs import RobotConfig
-=======
-from lerobot.common.constants import ACTION, OBS_ENV_STATE, OBS_IMAGE, OBS_IMAGES, OBS_STATE
->>>>>>> b8eecba6
+from lerobot.common.robots import RobotConfig
 from lerobot.configs.types import FeatureType, PolicyFeature
 
 
@@ -60,7 +57,7 @@
     features_map: dict[str, str] = field(
         default_factory=lambda: {
             "action": ACTION,
-            "agent_pos": OBS_STATE,
+            "agent_pos": OBS_ROBOT,
             "top": f"{OBS_IMAGE}.top",
             "pixels/top": f"{OBS_IMAGES}.top",
         }
@@ -101,8 +98,8 @@
     features_map: dict[str, str] = field(
         default_factory=lambda: {
             "action": ACTION,
-            "agent_pos": OBS_STATE,
-            "environment_state": OBS_ENV_STATE,
+            "agent_pos": OBS_ROBOT,
+            "environment_state": OBS_ENV,
             "pixels": OBS_IMAGE,
         }
     )
@@ -143,7 +140,7 @@
     features_map: dict[str, str] = field(
         default_factory=lambda: {
             "action": ACTION,
-            "agent_pos": OBS_STATE,
+            "agent_pos": OBS_ROBOT,
             "pixels": OBS_IMAGE,
         }
     )
